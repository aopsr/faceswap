#!/usr/bin/env python3
""" Tool to preview swaps and tweak configuration prior to running a convert """

import gettext
import logging
import random
import tkinter as tk
from tkinter import ttk
from typing import Any, Dict, List, Optional, Tuple, TYPE_CHECKING, Union
import os
import sys


from threading import Event, Lock, Thread

import numpy as np

from lib.align import DetectedFace
from lib.cli.args import ConvertArgs
from lib.gui.utils import get_images, get_config, initialize_config, initialize_images
from lib.convert import Converter
from lib.utils import FaceswapError
from lib.queue_manager import queue_manager
from scripts.fsmedia import Alignments, Images
from scripts.convert import Predict, ConvertItem

from plugins.extract.pipeline import ExtractMedia

from .control_panels import ActionFrame, ConfigTools, OptionsBook
from .viewer import FacesDisplay, ImagesCanvas


if sys.version_info < (3, 8):
    from typing_extensions import Literal
else:
    from typing import Literal

if TYPE_CHECKING:
    from argparse import Namespace
    from lib.queue_manager import EventQueue
    from .control_panels import BusyProgressBar

logger = logging.getLogger(__name__)  # pylint: disable=invalid-name

# LOCALES
_LANG = gettext.translation("tools.preview", localedir="locales", fallback=True)
_ = _LANG.gettext


class Preview(tk.Tk):  # pylint:disable=too-few-public-methods
    """ This tool is part of the Faceswap Tools suite and should be called from
    ``python tools.py preview`` command.

    Loads up 5 semi-random face swaps and displays them, cropped, in place in the final frame.
    Allows user to live tweak settings, before saving the final config to
    :file:`./config/convert.ini`

    Parameters
    ----------
    arguments: :class:`argparse.Namespace`
        The :mod:`argparse` arguments as passed in from :mod:`tools.py`
    """
    _w: str

    def __init__(self, arguments: "Namespace") -> None:
        logger.debug("Initializing %s: (arguments: '%s'", self.__class__.__name__, arguments)
        super().__init__()
        self._config_tools = ConfigTools()
        self._lock = Lock()
        self._dispatcher = Dispatcher(self)
        self._display = FacesDisplay(self, 256, 64)
        self._samples = Samples(self, arguments, 5)
        self._patch = Patch(self, arguments)

        self._initialize_tkinter()
        self._image_canvas: Optional[ImagesCanvas] = None
        self._opts_book: Optional[OptionsBook] = None
        self._cli_frame: Optional[ActionFrame] = None  # cli frame holds cli options
        logger.debug("Initialized %s", self.__class__.__name__)

    @property
    def config_tools(self) -> "ConfigTools":
        """ :class:`ConfigTools`: The object responsible for parsing configuration options and
        updating to/from the GUI """
        return self._config_tools

    @property
    def dispatcher(self) -> "Dispatcher":
        """ :class:`Dispatcher`: The object responsible for triggering events and variables and
        handling global GUI state """
        return self._dispatcher

    @property
    def display(self) -> FacesDisplay:
        """ :class:`~tools.preview.viewer.FacesDisplay`: The object that holds the sample,
        converted and patched faces """
        return self._display

    @property
    def lock(self) -> Lock:
        """ :class:`threading.Lock`: The threading lock object for the Preview GUI """
        return self._lock

    @property
    def progress_bar(self) -> "BusyProgressBar":
        """ :class:`~tools.preview.control_panels.BusyProgressBar`: The progress bar that indicates
        a swap/patch thread is running """
        assert self._cli_frame is not None
        return self._cli_frame.busy_progress_bar

    def update_display(self):
        """ Update the images in the canvas and redraw """
        if not hasattr(self, "_image_canvas"):  # On first call object not yet created
            return
        assert self._image_canvas is not None
        self._image_canvas.reload()

    def _initialize_tkinter(self) -> None:
        """ Initialize a standalone tkinter instance. """
        logger.debug("Initializing tkinter")
        initialize_config(self, None, None)
        initialize_images()
        get_config().set_geometry(940, 600, fullscreen=False)
        self.title("Faceswap.py - Convert Settings")
        self.tk.call(
            "wm",
            "iconphoto",
            self._w,
            get_images().icons["favicon"])  # pylint:disable=protected-access
        logger.debug("Initialized tkinter")

    def process(self) -> None:
        """ The entry point for the Preview tool from :file:`lib.tools.cli`.

        Launch the tkinter preview Window and run main loop.
        """
        self._build_ui()
        self.mainloop()

    def _refresh(self, *args) -> None:
        """ Patch faces with current convert settings.

        Parameters
        ----------
        *args: tuple
            Unused, but required for tkinter callback.
        """
        logger.debug("Patching swapped faces. args: %s", args)
        self._dispatcher.set_busy()
        self._config_tools.update_config()
        with self._lock:
            assert self._cli_frame is not None
            self._patch.converter_arguments = self._cli_frame.convert_args

        self._dispatcher.set_needs_patch()
        logger.debug("Patched swapped faces")

    def _build_ui(self) -> None:
        """ Build the elements for displaying preview images and options panels. """
        container = ttk.PanedWindow(self,
                                    orient=tk.VERTICAL)
        container.pack(fill=tk.BOTH, expand=True)
        setattr(container, "preview_display", self._display)  # TODO subclass not setattr
        self._image_canvas = ImagesCanvas(self, container)
        container.add(self._image_canvas, weight=3)

        options_frame = ttk.Frame(container)
        self._cli_frame = ActionFrame(self, options_frame)
        self._opts_book = OptionsBook(options_frame,
                                      self._config_tools,
                                      self._refresh)
        container.add(options_frame, weight=1)
        self.update_idletasks()
        container.sashpos(0, int(400 * get_config().scaling_factor))


class Dispatcher():
    """ Handles the app level tk.Variables and the threading events. Dispatches events to the
    correct location and handles GUI state whilst events are handled

    Parameters
    ----------
    app: :class:`Preview`
        The main tkinter Preview app
    """
    def __init__(self, app: Preview):
        logger.debug("Initializing %s: (app: %s)", self.__class__.__name__, app)
        self._app = app
        self._tk_busy = tk.BooleanVar(value=False)
        self._evnt_needs_patch = Event()
        self._is_updating = False
        self._stacked_event = False
        logger.debug("Initialized %s", self.__class__.__name__)

    @property
    def needs_patch(self) -> Event:
        """:class:`threading.Event`. Set by the parent and cleared by the child. Informs the child
        patching thread that a run needs to be processed """
        return self._evnt_needs_patch

    # TKInter Variables
    def set_busy(self) -> None:
        """ Set the tkinter busy variable to ``True`` and display the busy progress bar """
        if self._tk_busy.get():
            logger.debug("Busy event is already set. Doing nothing")
            return
        if not hasattr(self._app, "progress_bar"):
            logger.debug("Not setting busy during initial startup")
            return

        logger.debug("Setting busy event to True")
        self._tk_busy.set(True)
        self._app.progress_bar.start()
        self._app.update_idletasks()

    def _unset_busy(self) -> None:
        """ Set the tkinter busy variable to ``False`` and hide the busy progress bar """
        self._is_updating = False
        if not self._tk_busy.get():
            logger.debug("busy unset when already unset. Doing nothing")
            return
        logger.debug("Setting busy event to False")
        self._tk_busy.set(False)
        self._app.progress_bar.stop()
        self._app.update_idletasks()

    # Threading Events
    def _wait_for_patch(self) -> None:
        """ Wait for a patch thread to complete before triggering a display refresh and unsetting
        the busy indicators """
        logger.debug("Checking for patch completion...")
        if self._evnt_needs_patch.is_set():
            logger.debug("Samples not patched. Waiting...")
            self._app.after(1000, self._wait_for_patch)
            return

        logger.debug("Patch completion detected")
        self._app.update_display()
        self._unset_busy()

        if self._stacked_event:
            logger.debug("Processing last stacked event")
            self.set_busy()
            self._stacked_event = False
            self.set_needs_patch()
            return

    def set_needs_patch(self) -> None:
        """ Sends a trigger to the patching thread that it needs to be run. Waits for the patching
        to complete prior to triggering a display refresh and unsetting the busy indicators """
        if self._is_updating:
            logger.debug("Request to run patch when it is already running. Adding stacked event.")
            self._stacked_event = True
            return
        self._is_updating = True
        logger.debug("Triggering patch")
        self._evnt_needs_patch.set()
        self._wait_for_patch()


class Samples():
    """ The display samples.

    Obtains and holds :attr:`sample_size` semi random test faces for displaying in the
    preview GUI.

    The file list is split into evenly sized groups of :attr:`sample_size`. When a display set is
    generated, a random image from each of the groups is selected to provide an array of images
    across the length of the video.

    Parameters
    ----------
    app: :class:`Preview`
        The main tkinter Preview app
    arguments: :class:`argparse.Namespace`
        The :mod:`argparse` arguments as passed in from :mod:`tools.py`
    sample_size: int
        The number of samples to take from the input video/images
    """

    def __init__(self, app: Preview, arguments: "Namespace", sample_size: int) -> None:
        logger.debug("Initializing %s: (app: %s, arguments: '%s', sample_size: %s)",
                     self.__class__.__name__, app, arguments, sample_size)
        self._sample_size = sample_size
        self._app = app
        self._input_images: List[ConvertItem] = []
        self._predicted_images: List[Tuple[ConvertItem, np.ndarray]] = []

        self._images = Images(arguments)
        self._alignments = Alignments(arguments,
                                      is_extract=False,
                                      input_is_video=self._images.is_video)
        if self._alignments.version == 1.0:
            logger.error("The alignments file format has been updated since the given alignments "
                         "file was generated. You need to update the file to proceed.")
            logger.error("To do this run the 'Alignments Tool' > 'Extract' Job.")
            sys.exit(1)
        if not self._alignments.have_alignments_file:
            logger.error("Alignments file not found at: '%s'", self._alignments.file)
            sys.exit(1)
        self._filelist = self._get_filelist()
        self._indices = self._get_indices()

        self._predictor = Predict(queue_manager.get_queue("preview_predict_in"),
                                  sample_size,
                                  arguments)
        self._app._display.set_centering(self._predictor.centering)
        self.generate()

        logger.debug("Initialized %s", self.__class__.__name__)

    @property
    def available_masks(self) -> List[str]:
        """ list: The mask names that are available for every face in the alignments file """
        retval = [key
                  for key, val in self.alignments.mask_summary.items()
                  if val == self.alignments.faces_count]
        return retval

    @property
    def sample_size(self) -> int:
        """ int: The number of samples to take from the input video/images """
        return self._sample_size

    @property
    def predicted_images(self) -> List[Tuple[ConvertItem, np.ndarray]]:
        """ list: The predicted faces output from the Faceswap model """
        return self._predicted_images

    @property
    def alignments(self) -> Alignments:
        """ :class:`~lib.align.Alignments`: The alignments for the preview faces """
        return self._alignments

    @property
    def predictor(self) -> Predict:
        """ :class:`~scripts.convert.Predict`: The Predictor for the Faceswap model """
        return self._predictor

    @property
    def _random_choice(self) -> List[int]:
        """ list: Random indices from the :attr:`_indices` group """
        retval = [random.choice(indices) for indices in self._indices]
        logger.debug(retval)
        return retval

    def _get_filelist(self) -> List[str]:
        """ Get a list of files for the input, filtering out those frames which do
        not contain faces.

        Returns
        -------
        list
            A list of filenames of frames that contain faces.
        """
        logger.debug("Filtering file list to frames with faces")
        if isinstance(self._images.input_images, str):
            filelist = [f"{os.path.splitext(self._images.input_images)[0]}_{frame_no:06d}.png"
                        for frame_no in range(1, self._images.images_found + 1)]
        else:
            filelist = self._images.input_images

        retval = [filename for filename in filelist
                  if self._alignments.frame_has_faces(os.path.basename(filename))]
        logger.debug("Filtered out frames: %s", self._images.images_found - len(retval))
        try:
            assert retval
        except AssertionError as err:
            msg = ("No faces were found in any of the frames passed in. Make sure you are passing "
                   "in a frames source rather than extracted faces, and that you have provided "
                   "the correct alignments file.")
            raise FaceswapError(msg) from err
        return retval

    def _get_indices(self) -> List[List[int]]:
        """ Get indices for each sample group.

        Obtain :attr:`self.sample_size` evenly sized groups of indices
        pertaining to the filtered :attr:`self._file_list`

        Returns
        -------
        list
            list of indices relating to the filtered file list, split into groups
        """
        # Remove start and end values to get a list divisible by self.sample_size
        no_files = len(self._filelist)
        crop = no_files % self._sample_size
        top_tail = list(range(no_files))[
            crop // 2:no_files - (crop - (crop // 2))]
        # Partition the indices
        size = len(top_tail)
        retval = [top_tail[start:start + size // self._sample_size]
                  for start in range(0, size, size // self._sample_size)]
        logger.debug("Indices pools: %s", [f"{idx}: (start: {min(pool)}, "
                                           f"end: {max(pool)}, size: {len(pool)})"
                                           for idx, pool in enumerate(retval)])
        return retval

    def generate(self) -> None:
        """ Generate a sample set.

        Selects :attr:`sample_size` random faces. Runs them through prediction to obtain the
        swap, then trigger the patch event to run the faces through patching.
        """
        logger.debug("Generating new random samples")
        self._app.dispatcher.set_busy()
        self._load_frames()
        self._predict()
        self._app.dispatcher.set_needs_patch()
        logger.debug("Generated new random samples")

    def _load_frames(self) -> None:
        """ Load a sample of random frames.

        * Picks a random face from each indices group.

        * Takes the first face from the image (if there are multiple faces). Adds the images to \
        :attr:`self._input_images`.

        * Sets :attr:`_display.source` to the input images and flags that the display should be \
        updated
        """
        self._input_images = []
        for selection in self._random_choice:
            filename = os.path.basename(self._filelist[selection])
            image = self._images.load_one_image(self._filelist[selection])
            # Get first face only
            face = self._alignments.get_faces_in_frame(filename)[0]
            detected_face = DetectedFace()
            detected_face.from_alignment(face, image=image)
            inbound = ExtractMedia(filename=filename, image=image, detected_faces=[detected_face])
            self._input_images.append(ConvertItem(inbound=inbound))
        self._app.display.source = self._input_images
        self._app.display.update_source = True
        logger.debug("Selected frames: %s",
                     [frame.inbound.filename for frame in self._input_images])

    def _predict(self) -> None:
        """ Predict from the loaded frames.

        With a threading lock (to prevent stacking), run the selected faces through the Faceswap
        model predict function and add the output to :attr:`predicted`
        """
        with self._app.lock:
            self._predicted_images = []
            for frame in self._input_images:
                self._predictor.in_queue.put(frame)
            idx = 0
            while idx < self._sample_size:
                logger.debug("Predicting face %s of %s", idx + 1, self._sample_size)
                items: Union[Literal["EOF"],
                             List[Tuple[ConvertItem,
                                        np.ndarray]]] = self._predictor.out_queue.get()
                if items == "EOF":
                    logger.debug("Received EOF")
                    break
                for item in items:
                    self._predicted_images.append(item)
                    logger.debug("Predicted face %s of %s", idx + 1, self._sample_size)
                    idx += 1
        logger.debug("Predicted faces")


class Patch():  # pylint:disable=too-few-public-methods
    """ The Patch pipeline

    Runs in it's own thread. Takes the output from the Faceswap model predictor and runs the faces
    through the convert pipeline using the currently selected options.

    Parameters
    ----------
    app: :class:`Preview`
        The main tkinter Preview app
    arguments: :class:`argparse.Namespace`
        The :mod:`argparse` arguments as passed in from :mod:`tools.py`

    Attributes
    ----------
    converter_arguments: dict
        The currently selected converter command line arguments for the patch queue
    """
    def __init__(self, app: Preview, arguments: "Namespace") -> None:
        logger.debug("Initializing %s: (app: %s, arguments: '%s')",
                     self.__class__.__name__, app, arguments)
        self._app = app
        self._queue_patch_in = queue_manager.get_queue("preview_patch_in")
        self.converter_arguments: Optional[Dict[str, Any]] = None  # Updated converter args dict

        configfile = arguments.configfile if hasattr(arguments, "configfile") else None
<<<<<<< HEAD
        self._converter = Converter(output_size=self._samples.predictor.output_size,
                                    coverage_ratio=self._samples.predictor.coverage_ratio,
                                    centering=self._samples.predictor.centering,
                                    max_scale=0,
                                    is_video=True,
=======
        self._converter = Converter(output_size=app._samples.predictor.output_size,
                                    coverage_ratio=app._samples.predictor.coverage_ratio,
                                    centering=app._samples.predictor.centering,
>>>>>>> 798e5919
                                    draw_transparent=False,
                                    pre_encode=None,
                                    arguments=self._generate_converter_arguments(
                                        arguments,
                                        app._samples.available_masks),
                                    configfile=configfile)
        self._thread = Thread(target=self._process,
                              name="patch_thread",
                              args=(self._queue_patch_in,
                                    self._app.dispatcher.needs_patch,
                                    app._samples),
                              daemon=True)
        self._thread.start()
        logger.debug("Initializing %s", self.__class__.__name__)

    @property
    def converter(self) -> Converter:
        """ :class:`lib.convert.Converter`: The converter to use for patching the images. """
        return self._converter

    @staticmethod
    def _generate_converter_arguments(arguments: "Namespace",
                                      available_masks: List[str]) -> "Namespace":
        """ Add the default converter arguments to the initial arguments. Ensure the mask selection
        is available.

        Parameters
        ----------
        arguments: :class:`argparse.Namespace`
            The :mod:`argparse` arguments as passed in from :mod:`tools.py`
        available_masks: list
            The masks that are available for convert
        Returns
        ----------
        arguments: :class:`argparse.Namespace`
            The :mod:`argparse` arguments as passed in with converter default
            arguments added
        """
        valid_masks = available_masks + ["none"]
        converter_arguments = ConvertArgs(None, "convert").get_optional_arguments()  # type: ignore
        for item in converter_arguments:
            value = item.get("default", None)
            # Skip options without a default value
            if value is None:
                continue
            option = item.get("dest", item["opts"][1].replace("--", ""))
            if option == "mask_type" and value not in valid_masks:
                logger.debug("Amending default mask from '%s' to '%s'", value, valid_masks[0])
                value = valid_masks[0]
            # Skip options already in arguments
            if hasattr(arguments, option):
                continue
            # Add option to arguments
            setattr(arguments, option, value)
        logger.debug(arguments)
        return arguments

    def _process(self,
                 patch_queue_in: "EventQueue",
                 trigger_event: Event,
                 samples: Samples) -> None:
        """ The face patching process.

        Runs in a thread, and waits for an event to be set. Once triggered, runs a patching
        cycle and sets the :class:`Display` destination images.

        Parameters
        ----------
        patch_queue_in: :class:`~lib.queue_manager.EventQueue`
            The input queue for the patching process
        trigger_event: :class:`threading.Event`
            The event that indicates a patching run needs to be processed
        samples: :class:`Samples`
            The Samples for display.
        """
        logger.debug("Launching patch process thread: (patch_queue_in: %s, trigger_event: %s, "
                     "samples: %s)", patch_queue_in, trigger_event, samples)
        patch_queue_out = queue_manager.get_queue("preview_patch_out")
        while True:
            trigger = trigger_event.wait(1)
            if not trigger:
                continue
            logger.debug("Patch Triggered")
            queue_manager.flush_queue("preview_patch_in")
            self._feed_swapped_faces(patch_queue_in, samples)
            with self._app.lock:
                self._update_converter_arguments()
                self._converter.reinitialize(config=self._app.config_tools.config)
            swapped = self._patch_faces(patch_queue_in, patch_queue_out, samples.sample_size)
            with self._app.lock:
                self._app.display.destination = swapped

            logger.debug("Patch complete")
            trigger_event.clear()

        logger.debug("Closed patch process thread")

    def _update_converter_arguments(self) -> None:
        """ Update the converter arguments to the currently selected values. """
        logger.debug("Updating Converter cli arguments")
        if self.converter_arguments is None:
            logger.debug("No arguments to update")
            return
        for key, val in self.converter_arguments.items():
            logger.debug("Updating %s to %s", key, val)
            setattr(self._converter.cli_arguments, key, val)
        logger.debug("Updated Converter cli arguments")

    @staticmethod
    def _feed_swapped_faces(patch_queue_in: "EventQueue", samples: Samples) -> None:
        """ Feed swapped faces to the converter's in-queue.

        Parameters
        ----------
        patch_queue_in: :class:`~lib.queue_manager.EventQueue`
            The input queue for the patching process
        samples: :class:`Samples`
            The Samples for display.
        """
        logger.debug("feeding swapped faces to converter")
        for item in samples.predicted_images:
            patch_queue_in.put(item)
        logger.debug("fed %s swapped faces to converter",
                     len(samples.predicted_images))
        logger.debug("Putting EOF to converter")
        patch_queue_in.put("EOF")

    def _patch_faces(self,
                     queue_in: "EventQueue",
                     queue_out: "EventQueue",
                     sample_size: int) -> List[np.ndarray]:
        """ Patch faces.

        Run the convert process on the swapped faces and return the patched faces.

        patch_queue_in: :class:`~lib.queue_manager.EventQueue`
            The input queue for the patching process
        queue_out: :class:`~lib.queue_manager.EventQueue`
            The output queue from the patching process
        sample_size: int
            The number of samples to be displayed

        Returns
        -------
        list
            The swapped faces patched with the selected convert settings
        """
        logger.debug("Patching faces")
        self._converter.process(queue_in, queue_out)
        swapped = []
        idx = 0
        while idx < sample_size:
            logger.debug("Patching image %s of %s", idx + 1, sample_size)
            item = queue_out.get()
            swapped.append(item[1])
            logger.debug("Patched image %s of %s", idx + 1, sample_size)
            idx += 1
        logger.debug("Patched faces")
        return swapped<|MERGE_RESOLUTION|>--- conflicted
+++ resolved
@@ -488,17 +488,11 @@
         self.converter_arguments: Optional[Dict[str, Any]] = None  # Updated converter args dict
 
         configfile = arguments.configfile if hasattr(arguments, "configfile") else None
-<<<<<<< HEAD
-        self._converter = Converter(output_size=self._samples.predictor.output_size,
-                                    coverage_ratio=self._samples.predictor.coverage_ratio,
-                                    centering=self._samples.predictor.centering,
-                                    max_scale=0,
-                                    is_video=True,
-=======
         self._converter = Converter(output_size=app._samples.predictor.output_size,
                                     coverage_ratio=app._samples.predictor.coverage_ratio,
                                     centering=app._samples.predictor.centering,
->>>>>>> 798e5919
+                                    max_scale=0,
+                                    is_video=True,
                                     draw_transparent=False,
                                     pre_encode=None,
                                     arguments=self._generate_converter_arguments(
