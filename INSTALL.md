<<<<<<< HEAD
# IMPORTANT: Follow the instructions below. Then, replace the installed files with those from this repo, including .git if you want to get updates.
=======
# Installing faceswap
- [Installing faceswap](#installing-faceswap)
- [Prerequisites](#prerequisites)
  - [Hardware Requirements](#hardware-requirements)
  - [Supported operating systems](#supported-operating-systems)
- [Important before you proceed](#important-before-you-proceed)
- [Linux and Windows Install Guide](#linux-and-windows-install-guide)
  - [Installer](#installer)
  - [Manual Install](#manual-install)
  - [Prerequisites](#prerequisites-1)
    - [Anaconda](#anaconda)
    - [Git](#git)
  - [Setup](#setup)
    - [Anaconda](#anaconda-1)
      - [Set up a virtual environment](#set-up-a-virtual-environment)
      - [Entering your virtual environment](#entering-your-virtual-environment)
    - [faceswap](#faceswap)
      - [Easy install](#easy-install)
      - [Manual install](#manual-install-1)
  - [Running faceswap](#running-faceswap)
  - [Create a desktop shortcut](#create-a-desktop-shortcut)
  - [Updating faceswap](#updating-faceswap)
- [macOS (Apple Silicon) Install Guide](#macos-apple-silicon-install-guide)
  - [Prerequisites](#prerequisites-2)
    - [OS](#os)
    - [XCode Tools](#xcode-tools)
    - [XQuartz](#xquartz)
    - [Conda](#conda)
  - [Setup](#setup-1)
    - [Create and Activate the Environment](#create-and-activate-the-environment)
    - [faceswap](#faceswap-1)
      - [Easy install](#easy-install-1)
- [General Install Guide](#general-install-guide)
  - [Installing dependencies](#installing-dependencies)
    - [Git](#git-1)
    - [Python](#python)
    - [Virtual Environment](#virtual-environment)
  - [Getting the faceswap code](#getting-the-faceswap-code)
  - [Setup](#setup-2)
    - [About some of the options](#about-some-of-the-options)
- [Docker Install Guide](#docker-install-guide)
  - [Docker General](#docker-general)
    - [CUDA with Docker in 20 minutes.](#cuda-with-docker-in-20-minutes)
  - [CUDA with Docker on Arch Linux](#cuda-with-docker-on-arch-linux)
    - [Install docker](#install-docker)
  - [A successful setup log, without docker.](#a-successful-setup-log-without-docker)
  - [Run the project](#run-the-project)
  - [Notes](#notes)

# Prerequisites
Machine learning essentially involves a ton of trial and error. You're letting a program try millions of different settings to land on an algorithm that sort of does what you want it to do. This process is really really slow unless you have the hardware required to speed this up.

The type of computations that the process does are well suited for graphics cards, rather than regular processors. **It is pretty much required that you run the training process on a desktop or server capable GPU.** Running this on your CPU means it can take weeks to train your model, compared to several hours on a GPU.

## Hardware Requirements
**TL;DR: you need at least one of the following:**

- **A powerful CPU**
    - Laptop CPUs can often run the software, but will not be fast enough to train at reasonable speeds
- **A powerful GPU**
    - Currently, Nvidia GPUs are fully supported
    - DirectX 12 AMD GPUs are supported on Windows through DirectML.
    - More modern AMD GPUs are supported on Linux through ROCm.
    - M-series Macs are supported through Tensorflow-Metal
    - OpenCL 1.2 support through PlaidML is deprecated and will be removed in a future update
    - If using an Nvidia GPU, then it needs to support at least CUDA Compute Capability 3.5. (Release 1.0 will work on Compute Capability 3.0)
      To see which version your GPU supports, consult this list: https://developer.nvidia.com/cuda-gpus
      Desktop cards later than the 7xx series are most likely supported.
- **A lot of patience**

## Supported operating systems
- **Windows 10/11**
  Windows 7 and 8 might work for Nvidia. Your mileage may vary.
  DirectML support is only available in Windows 10 onwards.
  Windows has an installer which will set up everything you need. See: https://github.com/deepfakes/faceswap/releases
- **Linux**
  Most Ubuntu/Debian or CentOS based Linux distributions will work. There is a Linux install script that will install and set up everything you need. See: https://github.com/deepfakes/faceswap/releases
- **macOS**
  Experimental support for GPU-accelerated, native Apple Silicon processing (e.g. Apple M1 chips). Installation instructions can be found [further down this page](#macos-apple-silicon-install-guide).
  Intel based macOS systems should work, but you will need to follow the [Manual Install](#manual-install) instructions.
- All operating systems must be 64-bit for Tensorflow to run.
>>>>>>> 80f63280

# Easy install
- ## Windows 10

  Use one-click installer here: [faceswap_setup_x64.exe](https://github.com/deepfakes/faceswap/releases/download/v2.0.0/faceswap_setup_x64.exe), then replace the installed files with this repo.

- ## Linux
  Most Ubuntu/Debian or CentOS based Linux distributions will work.

  Download [faceswap_setup_x64.sh](https://github.com/deepfakes/faceswap/releases/download/v2.0.0/faceswap_setup_x64.sh) and run:

  `bash ./faceswap_setup_x64.sh`

  Replace the installed files with this repo.

- **macOS**
  Experimental support for GPU-accelerated, native Apple Silicon processing (e.g. Apple M1 chips). Installation instructions can be found [further down this page](#macos-apple-silicon-install-guide).
  Intel based macOS systems should work, but you will need to follow the [Manual Install](#manual-install) instructions.
- All operating systems must be 64-bit for Tensorflow to run.

Alternatively, there is a docker image that is based on Debian.


# Manual Install

## Prerequisites

### Anaconda
Download and install the latest Python 3 Anaconda from: https://www.anaconda.com/download/. Unless you know what you are doing, you can leave all the options at default.

### Git
Download and install Git for Windows: https://git-scm.com/download/win. Unless you know what you are doing, you can leave all the options at default.

## Setup
Reboot your PC, so that everything you have just installed gets registered.

### Anaconda
#### Set up a virtual environment
- Open up Anaconda Navigator
- Select "Environments" on the left hand side
- Select "Create" at the bottom
- In the pop up:
    - Give it the name: faceswap
    - **IMPORTANT**: Select python version 3.8
    - Hit "Create" (NB: This may take a while as it will need to download Python)
![Anaconda virtual env setup](https://i.imgur.com/CLIDDfa.png)

#### Entering your virtual environment
To enter the virtual environment:
- Open up Anaconda Navigator
- Select "Environments" on the left hand side
- Hit the ">" arrow next to your faceswap environment and select "Open Terminal"
![Anaconda enter virtual env](https://i.imgur.com/rKSq2Pd.png)

### faceswap
- If you are not already in your virtual environment follow [these steps](#entering-your-virtual-environment)
- Get the faceswap repo by typing: `git clone --depth 1 https://github.com/aopsr/faceswap.git`
- Enter the faceswap folder: `cd faceswap`

#### Easy install
- Enter the command `python setup.py` and follow the prompts:
- If you have issues/errors follow the Manual install steps below.

#### Manual install
Do not follow these steps if the Easy Install above completed succesfully.
If you are using an Nvidia card make sure you have the correct versions of Cuda/cuDNN installed for the required version of Tensorflow
- Install tkinter (required for the GUI) by typing: `conda install tk`
- Install requirements:
  - For Nvidia GPU users: `pip install -r ./requirements/requirements_nvidia.txt`
  - For AMD GPU users: `pip install -r ./requirements/requirements_amd.txt`
  - For CPU users: `pip install -r ./requirements/requirements_cpu.txt`

## Running faceswap
- If you are not already in your virtual environment follow [these steps](#entering-your-virtual-environment)
- Enter the faceswap folder: `cd faceswap`
- Enter the following to see the list of commands: `python faceswap.py -h` or enter `python faceswap.py gui` to launch the GUI

## Create a desktop shortcut
A desktop shortcut can be added to easily launch straight into the faceswap GUI:

- Open Notepad
- Paste the following:
```
%USERPROFILE%\Anaconda3\envs\faceswap\python.exe %USERPROFILE%/faceswap/faceswap.py gui
```
- Save the file to your desktop as "faceswap.bat"

## Updating faceswap
It's good to keep faceswap up to date as new features are added and bugs are fixed. To do so:
- If using the GUI you can go to the Help menu and select "Check for Updates...". If updates are available go to the Help menu and select "Update Faceswap". Restart Faceswap to complete the update.
- If you are not already in your virtual environment follow [these steps](#entering-your-virtual-environment)
- Enter the faceswap folder: `cd faceswap`
- Enter the following `git pull --all`
- Once the latest version has downloaded, make sure your dependencies are up to date. There is a script to help with this: `python update_deps.py`

# macOS (Apple Silicon) Install Guide

## Prerequisites

### OS
macOS 12.0+

### XCode Tools
```sh
xcode-select --install
```

### XQuartz
Download and install from:
- https://www.xquartz.org/

### Conda
Download and install the latest Conda env from:
- https://github.com/conda-forge/miniforge/releases/latest/download/Miniforge3-MacOSX-arm64.sh

Install Conda:
```sh
$ chmod +x ~/Downloads/Miniforge3-MacOSX-arm64.sh
$ sh ~/Downloads/Miniforge3-MacOSX-arm64.sh
$ source ~/miniforge3/bin/activate
```
## Setup
### Create and Activate the Environment
```sh
$ conda create --name faceswap python=3.9
$ conda activate faceswap
```

### faceswap
- Download the faceswap repo and enter the faceswap folder:
```sh
$ git clone --depth 1 https://github.com/aopsr/faceswap.git
$ cd faceswap
```

#### Easy install
```sh
$ python setup.py
```

- If you have issues/errors follow the Manual install steps below.


# General Install Guide

## Installing dependencies
### Git
Git is required for obtaining the code and keeping your codebase up to date.
Obtain git for your distribution from the [git website](https://git-scm.com/downloads).

### Python
The recommended install method is to use a Conda3 Environment as this will handle the installation of Nvidia's CUDA and cuDNN straight into your Conda Environment. This is by far the easiest and most reliable way to setup the project.
  - MiniConda3 is recommended: [MiniConda3](https://docs.conda.io/en/latest/miniconda.html)

Alternatively you can install Python (>= 3.7-3.9 64-bit) for your distribution (links below.) If you go down this route and are using an Nvidia GPU you should install CUDA (https://developer.nvidia.com/cuda-zone) and cuDNN (https://developer.nvidia.com/cudnn). for your system. If you do not plan to build Tensorflow yourself, make sure you install the correct Cuda and cuDNN package for the currently installed version of Tensorflow (Current release: Tensorflow 2.9. Release v1.0: Tensorflow 1.15). You can check for the compatible versions here: (https://www.tensorflow.org/install/source#gpu).
  - Python distributions:
    - apt/yum install python3 (Linux)
    - [Installer](https://www.python.org/downloads/release/python-368/) (Windows)
    - [brew](https://brew.sh/) install python3 (macOS)

### Virtual Environment
  It is highly recommended that you setup faceswap inside a virtual environment. In fact we will not generally support installations that are not within a virtual environment as troubleshooting package conflicts can be next to impossible.

  If using Conda3 then setting up virtual environments is relatively straight forward. More information can be found at [Conda Docs](https://docs.conda.io/projects/conda/en/latest/user-guide/tasks/manage-environments.html)

  If using a default Python distribution then [virtualenv](https://github.com/pypa/virtualenv) and [virtualenvwrapper](https://virtualenvwrapper.readthedocs.io) may help when you are not using docker.


## Getting the faceswap code
It is recommended to clone the repo with git instead of downloading the code from http://github.com/aopsr/faceswap and extracting it as this will make it far easier to get the latest code (which can be done from the GUI). To clone a repo you can either use the Git GUI for your distribution or open up a command prompt, enter the folder where you want to store faceswap and enter:
```bash
git clone https://github.com/aopsr/faceswap.git
```


## Setup
Enter your virtual environment and then enter the folder that faceswap has been downloaded to and run:
```bash
python setup.py
```
If setup fails for any reason you can still manually install the packages listed within the files in the requirements folder.

### About some of the options
   - CUDA: For acceleration. Requires a good nVidia Graphics Card (which supports CUDA inside)
   - Docker: Provide a ready-made image. Hide trivial details. Get you straight to the project.
   - nVidia-Docker: Access to the nVidia GPU on host machine from inside container.

# Docker Install Guide

## Docker General
<details>
  <summary>Click to expand!</summary>

  ### CUDA with Docker in 20 minutes.
  
  1. Install Docker
     https://www.docker.com/community-edition

  2. Install Nvidia-Docker & Restart Docker Service
     https://github.com/NVIDIA/nvidia-docker

  3. Build Docker Image For faceswap
  
  ```bash
  docker build -t deepfakes-gpu -f Dockerfile.gpu . 
  ```

  4. Mount faceswap volume and Run it
    a). without `gui.tools.py` gui not working.

 ```bash
 nvidia-docker run --rm -it -p 8888:8888 \
     --hostname faceswap-gpu --name faceswap-gpu \
     -v /opt/faceswap:/srv \
     deepfakes-gpu
 ```

    b). with gui. tools.py gui working.

Enable local access to X11 server

```bash
xhost +local:
```

Enable nvidia device if working under bumblebee

```bash
echo ON > /proc/acpi/bbswitch
```

Create container
```bash
nvidia-docker run -p 8888:8888 \
   --hostname faceswap-gpu --name faceswap-gpu \
   -v /opt/faceswap:/srv \
   -v /tmp/.X11-unix:/tmp/.X11-unix \
   -e DISPLAY=unix$DISPLAY \
   -e AUDIO_GID=`getent group audio | cut -d: -f3` \
   -e VIDEO_GID=`getent group video | cut -d: -f3` \
   -e GID=`id -g` \
   -e UID=`id -u` \
   deepfakes-gpu

```

Open a new terminal to interact with the project

```bash
docker exec -it deepfakes-gpu /bin/bash
```

Launch deepfakes gui (Answer 3 for NVIDIA at the prompt)

```bash
python3.8 /srv/faceswap.py gui
```
</details>

## CUDA with Docker on Arch Linux

<details>
  <summary>Click to expand!</summary>

### Install docker

```bash
sudo pacman -S docker
```

The steps are same but Arch linux doesn't use nvidia-docker

create container

```bash
docker run -p 8888:8888 --gpus all --privileged -v /dev:/dev \  
            --hostname faceswap-gpu --name faceswap-gpu \
            -v /mnt/hdd2/faceswap:/srv \
            -v /tmp/.X11-unix:/tmp/.X11-unix \
            -e DISPLAY=unix$DISPLAY \
            -e AUDIO_GID=`getent group audio | cut -d: -f3` \
            -e VIDEO_GID=`getent group video | cut -d: -f3` \
            -e GID=`id -g` \
            -e UID=`id -u` \
            deepfakes-gpu
```

Open a new terminal to interact with the project

```bash
docker exec -it deepfakes-gpu /bin/bash
```

Launch deepfakes gui (Answer 3 for NVIDIA at the prompt)

**With `gui.tools.py` gui working.**
 Enable local access to X11 server

 ```bash
xhost +local:
```
 
 ```bash
 python3.8 /srv/faceswap.py gui
 ```

</details>

--- 
## A successful setup log, without docker.
```
INFO    The tool provides tips for installation
        and installs required python packages
INFO    Setup in Linux 4.14.39-1-MANJARO
INFO    Installed Python: 3.7.5 64bit
INFO    Installed PIP: 10.0.1
Enable  Docker? [Y/n] n
INFO    Docker Disabled
Enable  CUDA? [Y/n]
INFO    CUDA Enabled
INFO    CUDA version: 9.1
INFO    cuDNN version: 7
WARNING Tensorflow has no official prebuild for CUDA 9.1 currently.
        To continue, You have to build your own tensorflow-gpu.
        Help: https://www.tensorflow.org/install/install_sources
Are System Dependencies met? [y/N] y
INFO    Installing Missing Python Packages...
INFO    Installing tensorflow-gpu
......
INFO    Installing tqdm
INFO    Installing matplotlib
INFO    All python3 dependencies are met.
        You are good to go.
```

## Run the project
Once all these requirements are installed, you can attempt to run the faceswap tools. Use the `-h` or `--help` options for a list of options.

```bash
python faceswap.py -h
```

or run with `gui` to launch the GUI
```bash
python faceswap.py gui
```


Proceed to [../blob/master/USAGE.md](USAGE.md)

## Notes
This guide is far from complete. Functionality may change over time, and new dependencies are added and removed as time goes on.

If you are experiencing issues, please raise them in the [faceswap Forum](https://faceswap.dev/forum) instead of the main repo. Usage questions raised in the issues within this repo are liable to be closed without response.<|MERGE_RESOLUTION|>--- conflicted
+++ resolved
@@ -1,88 +1,4 @@
-<<<<<<< HEAD
 # IMPORTANT: Follow the instructions below. Then, replace the installed files with those from this repo, including .git if you want to get updates.
-=======
-# Installing faceswap
-- [Installing faceswap](#installing-faceswap)
-- [Prerequisites](#prerequisites)
-  - [Hardware Requirements](#hardware-requirements)
-  - [Supported operating systems](#supported-operating-systems)
-- [Important before you proceed](#important-before-you-proceed)
-- [Linux and Windows Install Guide](#linux-and-windows-install-guide)
-  - [Installer](#installer)
-  - [Manual Install](#manual-install)
-  - [Prerequisites](#prerequisites-1)
-    - [Anaconda](#anaconda)
-    - [Git](#git)
-  - [Setup](#setup)
-    - [Anaconda](#anaconda-1)
-      - [Set up a virtual environment](#set-up-a-virtual-environment)
-      - [Entering your virtual environment](#entering-your-virtual-environment)
-    - [faceswap](#faceswap)
-      - [Easy install](#easy-install)
-      - [Manual install](#manual-install-1)
-  - [Running faceswap](#running-faceswap)
-  - [Create a desktop shortcut](#create-a-desktop-shortcut)
-  - [Updating faceswap](#updating-faceswap)
-- [macOS (Apple Silicon) Install Guide](#macos-apple-silicon-install-guide)
-  - [Prerequisites](#prerequisites-2)
-    - [OS](#os)
-    - [XCode Tools](#xcode-tools)
-    - [XQuartz](#xquartz)
-    - [Conda](#conda)
-  - [Setup](#setup-1)
-    - [Create and Activate the Environment](#create-and-activate-the-environment)
-    - [faceswap](#faceswap-1)
-      - [Easy install](#easy-install-1)
-- [General Install Guide](#general-install-guide)
-  - [Installing dependencies](#installing-dependencies)
-    - [Git](#git-1)
-    - [Python](#python)
-    - [Virtual Environment](#virtual-environment)
-  - [Getting the faceswap code](#getting-the-faceswap-code)
-  - [Setup](#setup-2)
-    - [About some of the options](#about-some-of-the-options)
-- [Docker Install Guide](#docker-install-guide)
-  - [Docker General](#docker-general)
-    - [CUDA with Docker in 20 minutes.](#cuda-with-docker-in-20-minutes)
-  - [CUDA with Docker on Arch Linux](#cuda-with-docker-on-arch-linux)
-    - [Install docker](#install-docker)
-  - [A successful setup log, without docker.](#a-successful-setup-log-without-docker)
-  - [Run the project](#run-the-project)
-  - [Notes](#notes)
-
-# Prerequisites
-Machine learning essentially involves a ton of trial and error. You're letting a program try millions of different settings to land on an algorithm that sort of does what you want it to do. This process is really really slow unless you have the hardware required to speed this up.
-
-The type of computations that the process does are well suited for graphics cards, rather than regular processors. **It is pretty much required that you run the training process on a desktop or server capable GPU.** Running this on your CPU means it can take weeks to train your model, compared to several hours on a GPU.
-
-## Hardware Requirements
-**TL;DR: you need at least one of the following:**
-
-- **A powerful CPU**
-    - Laptop CPUs can often run the software, but will not be fast enough to train at reasonable speeds
-- **A powerful GPU**
-    - Currently, Nvidia GPUs are fully supported
-    - DirectX 12 AMD GPUs are supported on Windows through DirectML.
-    - More modern AMD GPUs are supported on Linux through ROCm.
-    - M-series Macs are supported through Tensorflow-Metal
-    - OpenCL 1.2 support through PlaidML is deprecated and will be removed in a future update
-    - If using an Nvidia GPU, then it needs to support at least CUDA Compute Capability 3.5. (Release 1.0 will work on Compute Capability 3.0)
-      To see which version your GPU supports, consult this list: https://developer.nvidia.com/cuda-gpus
-      Desktop cards later than the 7xx series are most likely supported.
-- **A lot of patience**
-
-## Supported operating systems
-- **Windows 10/11**
-  Windows 7 and 8 might work for Nvidia. Your mileage may vary.
-  DirectML support is only available in Windows 10 onwards.
-  Windows has an installer which will set up everything you need. See: https://github.com/deepfakes/faceswap/releases
-- **Linux**
-  Most Ubuntu/Debian or CentOS based Linux distributions will work. There is a Linux install script that will install and set up everything you need. See: https://github.com/deepfakes/faceswap/releases
-- **macOS**
-  Experimental support for GPU-accelerated, native Apple Silicon processing (e.g. Apple M1 chips). Installation instructions can be found [further down this page](#macos-apple-silicon-install-guide).
-  Intel based macOS systems should work, but you will need to follow the [Manual Install](#manual-install) instructions.
-- All operating systems must be 64-bit for Tensorflow to run.
->>>>>>> 80f63280
 
 # Easy install
 - ## Windows 10
