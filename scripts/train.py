#!/usr/bin python3
""" Main entry point to the training process of FaceSwap """

import logging
import os
import sys

from time import sleep
from threading import Event
from typing import cast, Callable, Dict, List, Optional, TYPE_CHECKING

import cv2
import numpy as np

from lib.gui.utils.image import TRAININGPREVIEW
from lib.image import read_image_meta
from lib.keypress import KBHit
from lib.multithreading import MultiThread, FSThread
from lib.training import Preview, PreviewBuffer, TriggerType
from lib.utils import (get_folder, get_image_paths,
                       FaceswapError, _image_extensions)
from plugins.plugin_loader import PluginLoader

if sys.version_info < (3, 8):
    from typing_extensions import Literal
else:
    from typing import Literal

if TYPE_CHECKING:
    import argparse
    from plugins.train.model._base import ModelBase
    from plugins.train.trainer._base import TrainerBase


logger = logging.getLogger(__name__)


class Train():  # pylint:disable=too-few-public-methods
    """ The Faceswap Training Process.

    The training process is responsible for training a model on a set of source faces and a set of
    destination faces.

    The training process is self contained and should not be referenced by any other scripts, so it
    contains no public properties.

    Parameters
    ----------
    arguments: argparse.Namespace
        The arguments to be passed to the training process as generated from Faceswap's command
        line arguments
    """
    def __init__(self, arguments: "argparse.Namespace") -> None:
        logger.debug("Initializing %s: (args: %s", self.__class__.__name__, arguments)
        self._args = arguments
        self._handle_deprecations()

        if self._args.summary:
            # If just outputting summary we don't need to initialize everything
            return

        self._images = self._get_images()
        self._timelapse = self._set_timelapse()
        gui_cache = os.path.join(
            os.path.realpath(os.path.dirname(sys.argv[0])), "lib", "gui", ".cache")
        self._gui_triggers: Dict[Literal["mask", "refresh"], str] = dict(
            mask=os.path.join(gui_cache, ".preview_mask_toggle"),
            refresh=os.path.join(gui_cache, ".preview_trigger"))
        self._stop: bool = False
        self._save_now: bool = False
        self._preview = PreviewInterface(self._args.preview)
        self._pretrain = self._args.pretrain
        self._color_transfer = "none" #self._args.color_transfer
        self._dfl_preview = self._args.dfl_preview
        self._eye_multiplier = self._args.eye_multiplier
        self._mouth_multiplier = self._args.mouth_multiplier

        logger.debug("Initialized %s", self.__class__.__name__)

    def _handle_deprecations(self) -> None:
        """ Handle the update of deprecated arguments and output warnings. """
<<<<<<< HEAD
        # if self._args.distributed:
        #     deprecation_warning("`-d`, `--distributed`",
        #                         "Please use `-D`, `--distribution-strategy`")
        #     logger.warning("Setting 'distribution-strategy' to 'mirrored'")
        #     setattr(self._args, "distribution_strategy", "mirrored")
        #     del self._args.distributed
=======
>>>>>>> dc94ed9c
        return

    def _get_images(self) -> Dict[Literal["a", "b"], List[str]]:
        """ Check the image folders exist and contains valid extracted faces. Obtain image paths.

        Returns
        -------
        dict
            The image paths for each side. The key is the side, the value is the list of paths
            for that side.
        """
        logger.debug("Getting image paths")
        images = {}
        for side in ("a", "b"):
            side = cast(Literal["a", "b"], side)
            image_dir = getattr(self._args, f"input_{side}")
            if not os.path.isdir(image_dir):
                logger.error("Error: '%s' does not exist", image_dir)
                sys.exit(1)

            images[side] = get_image_paths(image_dir, ".png")
            if not images[side]:
                logger.error("Error: '%s' contains no images", image_dir)
                sys.exit(1)
            # Validate the first image is a detected face
            test_image = next(img for img in images[side])
            meta = read_image_meta(test_image)
            logger.debug("Test file: (filename: %s, metadata: %s)", test_image, meta)
            if "itxt" not in meta or "alignments" not in meta["itxt"]:
                logger.error("The input folder '%s' contains images that are not extracted faces.",
                             image_dir)
                logger.error("You can only train a model on faces generated from Faceswap's "
                             "extract process. Please check your sources and try again.")
                sys.exit(1)

            logger.info("Model %s Directory: '%s' (%s images)",
                        side.upper(), image_dir, len(images[side]))
        logger.debug("Got image paths: %s", [(key, str(len(val)) + " images")
                                             for key, val in images.items()])
        self._validate_image_counts(images)
        return images

    @classmethod
    def _validate_image_counts(cls, images: Dict[Literal["a", "b"], List[str]]) -> None:
        """ Validate that there are sufficient images to commence training without raising an
        error.

        Confirms that there are at least 24 images in each folder. Whilst this is not enough images
        to train a Neural Network to any successful degree, it should allow the process to train
        without raising errors when generating previews.

        A warning is raised if there are fewer than 250 images on any side.

        Parameters
        ----------
        images: dict
            The image paths for each side. The key is the side, the value is the list of paths
            for that side.
        """
        counts = {side: len(paths) for side, paths in images.items()}
        msg = ("You need to provide a significant number of images to successfully train a Neural "
               "Network. Aim for between 500 - 5000 images per side.")
        if any(count < 25 for count in counts.values()):
            logger.error("At least one of your input folders contains fewer than 25 images.")
            logger.error(msg)
            sys.exit(1)
        if any(count < 250 for count in counts.values()):
            logger.warning("At least one of your input folders contains fewer than 250 images. "
                           "Results are likely to be poor.")
            logger.warning(msg)

    def _set_timelapse(self) -> Dict[Literal["input_a", "input_b", "output"], str]:
        """ Set time-lapse paths if requested.

        Returns
        -------
        dict
            The time-lapse keyword arguments for passing to the trainer

        """
        if (#not self._args.timelapse_input_a and
            #    not self._args.timelapse_input_b and
                not self._args.timelapse_output):
            return {}
        # if (not self._args.timelapse_input_a or
        #         not self._args.timelapse_input_b or
        #         not self._args.timelapse_output):
        #     raise FaceswapError("To enable the timelapse, you have to supply all the parameters "
        #                         "(--timelapse-input-A, --timelapse-input-B and "
        #                         "--timelapse-output).")
        

        timelapse_output = get_folder(self._args.timelapse_output)

        for side in ("a", "b"):
            side = cast(Literal["a", "b"], side)
            folder = getattr(self._args, f"input_{side}") #f"timelapse_input_{side}")
            if folder is not None and not os.path.isdir(folder):
                raise FaceswapError(f"The Timelapse path '{folder}' does not exist")

            training_folder = getattr(self._args, f"input_{side}")
            if folder == training_folder:
                continue  # Time-lapse folder is training folder

            filenames = [fname for fname in os.listdir(folder)
                         if os.path.splitext(fname)[-1].lower() in _image_extensions]
            if not filenames:
                raise FaceswapError(f"The Timelapse path '{folder}' does not contain any valid "
                                    "images")

            # Time-lapse images must appear in the training set, as we need access to alignment and
            # mask info. Check filenames are there to save failing much later in the process.
            training_images = [os.path.basename(img) for img in self._images[side]]
            if not all(img in training_images for img in filenames):
                raise FaceswapError(f"All images in the Timelapse folder '{folder}' must exist in "
                                    f"the training folder '{training_folder}'")

        TKey = Literal["input_a", "input_b", "output"]
        kwargs = {cast(TKey, "input_a"): self._args.timelapse_input_a,
                  cast(TKey, "input_b"): self._args.timelapse_input_b,
                  cast(TKey, "output"): timelapse_output}
        logger.debug("Timelapse enabled: %s", kwargs)
        return kwargs

    def process(self) -> None:
        """ The entry point for triggering the Training Process.

        Should only be called from  :class:`lib.cli.launcher.ScriptExecutor`
        """
        if self._args.summary:
            self._load_model()
            return
        logger.debug("Starting Training Process")
        logger.info("Training data directory: %s", self._args.model_dir)
        thread = self._start_thread()
        # from lib.queue_manager import queue_manager; queue_manager.debug_monitor(1)
        err = self._monitor(thread)
        self._end_thread(thread, err)
        logger.debug("Completed Training Process")

    def _start_thread(self) -> MultiThread:
        """ Put the :func:`_training` into a background thread so we can keep control.

        Returns
        -------
        :class:`lib.multithreading.MultiThread`
            The background thread for running training
        """
        logger.debug("Launching Trainer thread")
        thread = MultiThread(target=self._training)
        thread.start()
        logger.debug("Launched Trainer thread")
        return thread

    def _end_thread(self, thread: MultiThread, err: bool) -> None:
        """ Output message and join thread back to main on termination.

        Parameters
        ----------
        thread: :class:`lib.multithreading.MultiThread`
            The background training thread
        err: bool
            Whether an error has been detected in :func:`_monitor`
        """
        logger.debug("Ending Training thread")
        if err:
            msg = "Error caught! Exiting..."
            log = logger.critical
        else:
            msg = ("Exit requested! The trainer will complete its current cycle, "
                   "save the models and quit (This can take a couple of minutes "
                   "depending on your training speed).")
            if not self._args.redirect_gui:
                msg += " If you want to kill it now, press Ctrl + c"
            log = logger.info
        log(msg)
        self._stop = True
        thread.join()
        sys.stdout.flush()
        logger.debug("Ended training thread")

    def _training(self) -> None:
        """ The training process to be run inside a thread. """
        try:
            sleep(0.5)  # Let preview instructions flush out to logger
            logger.debug("Commencing Training")
            logger.info("Loading data, this may take a while...")
            model = self._load_model()
            trainer = self._load_trainer(model)
            self._run_training_cycle(model, trainer)
        except KeyboardInterrupt:
            try:
                logger.debug("Keyboard Interrupt Caught. Saving Weights and exiting")
                model.save(is_exit=True)
                trainer.clear_tensorboard()
            except KeyboardInterrupt:
                logger.info("Saving model weights has been cancelled!")
            sys.exit(0)
        except Exception as err:
            raise err

    def _load_model(self) -> "ModelBase":
        """ Load the model requested for training.

        Returns
        -------
        :file:`plugins.train.model` plugin
            The requested model plugin
        """
        logger.debug("Loading Model")
        model_dir = get_folder(self._args.model_dir)
        model: "ModelBase" = PluginLoader.get_model(self._args.trainer)(
            model_dir,
            self._args,
            predict=False)
        model.build()
        logger.debug("Loaded Model")
        return model

    def _load_trainer(self, model: "ModelBase") -> "TrainerBase":
        """ Load the trainer requested for training.

        Parameters
        ----------
        model: :file:`plugins.train.model` plugin
            The requested model plugin

        Returns
        -------
        :file:`plugins.train.trainer` plugin
            The requested model trainer plugin
        """
        logger.debug("Loading Trainer")
        base = PluginLoader.get_trainer(model.trainer)
        configfile = self._args.configfile if hasattr(self._args, "configfile") else None
        trainer: "TrainerBase" = base(model,
                                      self._images,
                                      self._args.batch_size,
                                      self._pretrain,
                                      self._color_transfer,
                                      self._dfl_preview,
                                      self._eye_multiplier,
                                      self._mouth_multiplier,
                                      configfile)
        logger.debug("Loaded Trainer")
        return trainer

    def _run_training_cycle(self, model: "ModelBase", trainer: "TrainerBase") -> None:
        """ Perform the training cycle.

        Handles the background training, updating previews/time-lapse on each save interval,
        and saving the model.

        Parameters
        ----------
        model: :file:`plugins.train.model` plugin
            The requested model plugin
        trainer: :file:`plugins.train.trainer` plugin
            The requested model trainer plugin
        """
        logger.debug("Running Training Cycle")
        update_preview_images = False
        if self._args.write_image or self._args.redirect_gui or self._args.preview:
            display_func: Optional[Callable] = self._show
        else:
            display_func = None

        for iteration in range(1, self._args.iterations + 1):
            logger.trace("Training iteration: %s", iteration)  # type:ignore
            save_iteration = iteration % self._args.save_interval == 0 or iteration == 1
            gui_triggers = self._process_gui_triggers()

            if self._preview.should_toggle_mask or gui_triggers["mask"]:
                trainer.toggle_mask()
                update_preview_images = True

            if self._preview.should_refresh or gui_triggers["refresh"] or update_preview_images:
                viewer = display_func
                update_preview_images = False
            else:
                viewer = None

            timelapse = self._timelapse if save_iteration else {}
            trainer.train_one_step(viewer, timelapse)

            if viewer is not None and not save_iteration:
                # Spammy but required by GUI to know to update window
                print("")
                logger.info("[Preview Updated]")

            if self._stop:
                logger.debug("Stop received. Terminating")
                break

            if save_iteration or self._save_now:
                logger.debug("Saving (save_iterations: %s, save_now: %s) Iteration: "
                             "(iteration: %s)", save_iteration, self._save_now, iteration)
                model.save(is_exit=False)
                self._save_now = False
                update_preview_images = True

        logger.debug("Training cycle complete")
        model.save(is_exit=True)
        trainer.clear_tensorboard()
        self._stop = True

    def _output_startup_info(self) -> None:
        """ Print the startup information to the console. """
        logger.debug("Launching Monitor")
        logger.info("===================================================")
        logger.info("  Starting")
        if self._args.preview:
            logger.info("  Using live preview")
        if sys.stdout.isatty():
            logger.info("  Press '%s' to save and quit",
                        "Stop" if self._args.redirect_gui or self._args.colab else "ENTER")
        if not self._args.redirect_gui and not self._args.colab and sys.stdout.isatty():
            logger.info("  Press 'S' to save model weights immediately")
        logger.info("===================================================")

    def _check_keypress(self, keypress: KBHit) -> bool:
        """ Check if a keypress has been detected.

        Parameters
        ----------
        keypress: :class:`lib.keypress.KBHit`
            The keypress monitor

        Returns
        -------
        bool
            ``True`` if an exit keypress has been detected otherwise ``False``
        """
        retval = False
        if keypress.kbhit():
            console_key = keypress.getch()
            if console_key in ("\n", "\r"):
                logger.debug("Exit requested")
                retval = True
            if console_key in ("s", "S"):
                logger.info("Save requested")
                self._save_now = True
        return retval

    def _process_gui_triggers(self) -> Dict[Literal["mask", "refresh"], bool]:
        """ Check whether a file drop has occurred from the GUI to manually update the preview.

        Returns
        -------
        dict
            The trigger name as key and boolean as value
        """
        retval: Dict[Literal["mask", "refresh"], bool] = {key: False for key in self._gui_triggers}
        if not self._args.redirect_gui:
            return retval

        for trigger, filename in self._gui_triggers.items():
            if os.path.isfile(filename):
                logger.debug("GUI Trigger received for: '%s'", trigger)
                retval[trigger] = True
                logger.debug("Removing gui trigger file: %s", filename)
                os.remove(filename)
                if trigger == "refresh":
                    print("")  # Let log print on different line from loss output
                    logger.info("Refresh preview requested...")
        return retval

    def _monitor(self, thread: MultiThread) -> bool:
        """ Monitor the background :func:`_training` thread for key presses and errors.

        Parameters
        ----------
        thread: :class:~`lib.multithreading.MultiThread`
            The thread containing the training loop

        Returns
        -------
        bool
            ``True`` if there has been an error in the background thread otherwise ``False``
        """
        self._output_startup_info()
        keypress = KBHit(is_gui=self._args.redirect_gui)
        err = False
        while True:
            try:
                if thread.has_error:
                    logger.debug("Thread error detected")
                    err = True
                    break
                if self._stop:
                    logger.debug("Stop received")
                    break

                # Preview Monitor
                if self._preview.should_quit:
                    break
                if self._preview.should_save:
                    self._save_now = True

                # Console Monitor
                if self._check_keypress(keypress):
                    break  # Exit requested

                sleep(1)
            except KeyboardInterrupt:
                logger.debug("Keyboard Interrupt received")
                break
        self._preview.shutdown()
        keypress.set_normal_term()
        logger.debug("Closed Monitor")
        return err

    def _show(self, image: np.ndarray, name: str = "") -> None:
        """ Generate the preview and write preview file output.

        Handles the output and display of preview images.

        Parameters
        ----------
        image: :class:`numpy.ndarray`
            The preview image to be displayed and/or written out
        name: str, optional
            The name of the image for saving or display purposes. If an empty string is passed
            then it will automatically be named. Default: ""
        """
        logger.debug("Updating preview: (name: %s)", name)
        try:
            scriptpath = os.path.realpath(os.path.dirname(sys.argv[0]))
            if self._args.write_image:
                logger.debug("Saving preview to disk")
                img = "training_preview.png"
                imgfile = os.path.join(scriptpath, img)
                cv2.imwrite(imgfile, image)  # pylint: disable=no-member
                logger.debug("Saved preview to: '%s'", img)
            if self._args.redirect_gui:
                logger.debug("Generating preview for GUI")
                img = TRAININGPREVIEW
                imgfile = os.path.join(scriptpath, "lib", "gui", ".cache", "preview", img)
                cv2.imwrite(imgfile, image)  # pylint: disable=no-member
                logger.debug("Generated preview for GUI: '%s'", imgfile)
            if self._args.preview:
                logger.debug("Generating preview for display: '%s'", name)
                self._preview.buffer.add_image(name, image)
                logger.debug("Generated preview for display: '%s'", name)
        except Exception as err:
            logging.error("could not preview sample")
            raise err
        logger.debug("Updated preview: (name: %s)", name)


class PreviewInterface():
    """ Run the preview window in a thread and interface with it

    Parameters
    ----------
    use_preview: bool
        ``True`` if pop-up preview window has been requested otherwise ``False``
    """
    def __init__(self, use_preview: bool) -> None:
        self._active = use_preview
        self._triggers: TriggerType = dict(toggle_mask=Event(),
                                           refresh=Event(),
                                           save=Event(),
                                           quit=Event(),
                                           shutdown=Event())
        self._buffer = PreviewBuffer()
        self._thread = self._launch_thread()

    @property
    def buffer(self) -> PreviewBuffer:
        """ :class:`PreviewBuffer`: The thread save preview image object """
        return self._buffer

    @property
    def should_toggle_mask(self) -> bool:
        """ bool: Check whether the mask should be toggled and return the value. If ``True`` is
        returned then resets mask toggle back to ``False`` """
        if not self._active:
            return False
        retval = self._triggers["toggle_mask"].is_set()
        if retval:
            logger.debug("Sending toggle mask")
            self._triggers["toggle_mask"].clear()
        return retval

    @property
    def should_refresh(self) -> bool:
        """ bool: Check whether the preview should be updated and return the value. If ``True`` is
        returned then resets the refresh trigger back to ``False`` """
        if not self._active:
            return False
        retval = self._triggers["refresh"].is_set()
        if retval:
            logger.debug("Sending should refresh")
            self._triggers["refresh"].clear()
        return retval

    @property
    def should_save(self) -> bool:
        """ bool: Check whether a save request has been made. If ``True`` is returned then save
        trigger is set back to ``False`` """
        if not self._active:
            return False
        retval = self._triggers["save"].is_set()
        if retval:
            logger.debug("Sending should save")
            self._triggers["save"].clear()
        return retval

    @property
    def should_quit(self) -> bool:
        """ bool: Check whether an exit request has been made. ``True`` if an exit request has
        been made otherwise ``False``.

        Raises
        ------
        Error
            Re-raises any error within the preview thread
         """
        if self._thread is None:
            return False

        self._thread.check_and_raise_error()

        retval = self._triggers["quit"].is_set()
        if retval:
            logger.debug("Sending should stop")
        return retval

    def _launch_thread(self) -> Optional[FSThread]:
        """ Launch the preview viewer in it's own thread if preview has been selected

        Returns
        -------
        :class:`lib.multithreading.FSThread` or ``None``
            The thread that holds the preview viewer if preview is selected otherwise ``None``
        """
        if not self._active:
            return None
        thread = FSThread(target=Preview,
                          name="preview",
                          args=(self._buffer, ),
                          kwargs=dict(triggers=self._triggers))
        thread.start()
        return thread

    def shutdown(self) -> None:
        """ Send a signal to shutdown the preview window. """
        if not self._active:
            return
        logger.debug("Sending shutdown to preview viewer")
        self._triggers["shutdown"].set()<|MERGE_RESOLUTION|>--- conflicted
+++ resolved
@@ -79,15 +79,6 @@
 
     def _handle_deprecations(self) -> None:
         """ Handle the update of deprecated arguments and output warnings. """
-<<<<<<< HEAD
-        # if self._args.distributed:
-        #     deprecation_warning("`-d`, `--distributed`",
-        #                         "Please use `-D`, `--distribution-strategy`")
-        #     logger.warning("Setting 'distribution-strategy' to 'mirrored'")
-        #     setattr(self._args, "distribution_strategy", "mirrored")
-        #     del self._args.distributed
-=======
->>>>>>> dc94ed9c
         return
 
     def _get_images(self) -> Dict[Literal["a", "b"], List[str]]:
