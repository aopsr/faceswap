--- conflicted
+++ resolved
@@ -22,13 +22,16 @@
     errors_impl as tf_errors)
 
 from lib.image import hex_to_rgb
+from lib.image import hex_to_rgb
 from lib.training import PreviewDataGenerator, TrainingDataGenerator
+from lib.training.generator import BatchType, DataGenerator
 from lib.training.generator import BatchType, DataGenerator
 from lib.utils import FaceswapError, get_backend, get_folder, get_image_paths, get_tf_version
 from plugins.train._config import Config
 
 if TYPE_CHECKING:
     from plugins.train.model._base import ModelBase
+    from lib.config import ConfigValueType
     from lib.config import ConfigValueType
 
 if sys.version_info < (3, 8):
@@ -110,17 +113,16 @@
         self._samples = _Samples(self._model,
                                  self._model.coverage_ratio,
                                  cast(int, self._config["mask_opacity"]),
-<<<<<<< HEAD
                                  cast(str, self._config["mask_color"]),
                                  dfl_preview)
-=======
-                                 cast(str, self._config["mask_color"]))
->>>>>>> f2c1086f
 
         num_images = self._config.get("preview_images", 14)
         assert isinstance(num_images, int)
         self._timelapse = _Timelapse(self._model,
                                      self._model.coverage_ratio,
+                                     num_images,
+                                     cast(int, self._config["mask_opacity"]),
+                                     cast(str, self._config["mask_color"]),
                                      num_images,
                                      cast(int, self._config["mask_opacity"]),
                                      cast(str, self._config["mask_color"]),
@@ -413,11 +415,8 @@
         The selected model that will be running this trainer
     batch_size: int
         The size of the batch to be processed for each side at each iteration
-<<<<<<< HEAD
     dfl_preview: bool
         Use DFL style preview
-=======
->>>>>>> f2c1086f
     config: dict
         The configuration for this trainer
     """
@@ -425,12 +424,9 @@
                  images: Dict[Literal["a", "b"], List[str]],
                  model: 'ModelBase',
                  batch_size: int,
-<<<<<<< HEAD
                  pretrain: bool,
                  color_transfer: str,
                  dfl_preview: bool,
-=======
->>>>>>> f2c1086f
                  config: Dict[str, "ConfigValueType"]) -> None:
         logger.debug("Initializing %s: num_images: %s, batch_size: %s, config: %s)",
                      self.__class__.__name__, {k: len(v) for k, v in images.items()}, batch_size,
@@ -505,14 +501,10 @@
         assert isinstance(num_images, int)
         for side in get_args(Literal["a", "b"]):
             logger.debug("Setting preview feed: (side: '%s')", side)
-<<<<<<< HEAD
             if self._dfl_preview:
                 preview_images = 4
             else:
                 preview_images = min(max(num_images, 2), 16)
-=======
-            preview_images = min(max(num_images, 2), 16)
->>>>>>> f2c1086f
             batchsize = min(len(self._images[side]), preview_images)
             retval[side] = self._load_generator(side,
                                                 True,
@@ -675,11 +667,8 @@
         The opacity (as a percentage) to use for the mask overlay
     mask_color: str
         The hex RGB value to use the mask overlay
-<<<<<<< HEAD
     dfl_preview: bool
         Use DFL style preview
-=======
->>>>>>> f2c1086f
 
     Attributes
     ----------
@@ -692,12 +681,8 @@
                  model: "ModelBase",
                  coverage_ratio: float,
                  mask_opacity: int,
-<<<<<<< HEAD
                  mask_color: str,
                  dfl_preview: bool) -> None:
-=======
-                 mask_color: str) -> None:
->>>>>>> f2c1086f
         logger.debug("Initializing %s: model: '%s', coverage_ratio: %s, mask_opacity: %s, "
                      "mask_color: %s)",
                      self.__class__.__name__, model, coverage_ratio, mask_opacity, mask_color)
@@ -707,10 +692,7 @@
         self._coverage_ratio = coverage_ratio
         self._mask_opacity = mask_opacity / 100.0
         self._mask_color = np.array(hex_to_rgb(mask_color))[..., 2::-1] / 255.
-<<<<<<< HEAD
         self._dfl_preview = dfl_preview
-=======
->>>>>>> f2c1086f
         logger.debug("Initialized %s", self.__class__.__name__)
 
     def toggle_mask_display(self) -> None:
@@ -1128,11 +1110,7 @@
                      self.__class__.__name__, model, coverage_ratio, image_count, mask_opacity,
                      mask_color, feeder, len(image_paths))
         self._num_images = image_count
-<<<<<<< HEAD
         self._samples = _Samples(model, coverage_ratio, mask_opacity, mask_color, dfl_preview)
-=======
-        self._samples = _Samples(model, coverage_ratio, mask_opacity, mask_color)
->>>>>>> f2c1086f
         self._model = model
         self._feeder = feeder
         self._image_paths = image_paths
