--- conflicted
+++ resolved
@@ -1051,14 +1051,6 @@
                    "you want the model to stop automatically at a set number of iterations, you "
                    "can set that value here.")))
         # argument_list.append(dict(
-        #     opts=("-d", "--distributed"),
-        #     action="store_true",
-        #     default=False,
-        #     backend="nvidia",
-        #     group=_("training"),
-        #     help=_("[Deprecated - Use '-D, --distribution-strategy' instead] Use the Tensorflow "
-        #            "Mirrored Distrubution Strategy to train on multiple GPUs.")))
-        # argument_list.append(dict(
         #     opts=("-ct", "--color-transfer"),
         #     dest="color_transfer",
         #     action=Radio,
@@ -1068,7 +1060,6 @@
         #     group=_("training"),
         #     help=_("Color transfer samples to reduce color mismatch")))
         argument_list.append(dict(
-<<<<<<< HEAD
             opts=("-nf", "--no-flip"),
             action="store_true",
             dest="no_flip",
@@ -1116,25 +1107,6 @@
             default=3,
             group=_("emp"),
             help=_("Mouth multiplier")))
-=======
-            opts=("-D", "--distribution-strategy"),
-            dest="distribution_strategy",
-            action=Radio,
-            type=str.lower,
-            choices=["default", "central-storage", "mirrored"],
-            default="default",
-            backend=("nvidia", "directml"),
-            group=_("training"),
-            help=_("R|Select the distribution stategy to use."
-                   "\nL|default: Use Tensorflow's default distribution strategy."
-                   "\nL|central-storage: Centralizes variables on the CPU whilst operations are "
-                   "performed on 1 or more local GPUs. This can help save some VRAM at the cost "
-                   "of some speed by not storing variables on the GPU. Note: Mixed-Precision is "
-                   "not supported on multi-GPU setups."
-                   "\nL|mirrored: Supports synchronous distributed training across multiple local "
-                   "GPUs. A copy of the model and all variables are loaded onto each GPU with "
-                   "batches distributed to each GPU at each iteration.")))
->>>>>>> dc94ed9c
         argument_list.append(dict(
             opts=("-s", "--save-interval"),
             action=Slider,
@@ -1226,7 +1198,7 @@
             type=str.lower,
             choices=["default", "central-storage", "mirrored"],
             default="default",
-            backend="nvidia",
+            backend=("nvidia" "directml"),
             group=_("Global Options"),
             help=_("R|Select the distribution stategy to use."
                    "\nL|default: Use Tensorflow's default distribution strategy."
